[project]
name = "model-diffing"
version = "0.0.1"
description = "MARS Model Diffing project under Bilal Chughtai"
requires-python = ">=3.11"
readme = "README.md"
dependencies = [
    "torch",
    "torchvision",
    "pydantic",
    "wandb",
    "fire",
    "tqdm",
    "pytest",
    "ipykernel",
    "einops",
    "transformer_lens",
    "transformers",
    "datasets",
    "plotly",
    "nbformat",
    "pandas",
    "matplotlib",
    "schedulefree",
]

[project.optional-dependencies]
dev = [
    "ruff",
    "pyright",
    "pre-commit",
]

[build-system]
requires = ["setuptools", "wheel"]
build-backend = "setuptools.build_meta"

[tool.setuptools]
<<<<<<< HEAD
packages = { find = { } }

=======
packages = { find  = { } }
>>>>>>> fbff57be

[tool.ruff]
line-length = 120
fix = true

[tool.ruff.lint]
select = [
    # pycodestyle
    "E",
    # Pyflakes
    "F",
    # pyupgrade
    "UP",
    # flake8-bugbear
    "B",
    # flake8-simplify
    "SIM",
    # isort
    "I",
]
isort.known-third-party = ["wandb"]

[tool.ruff.format]
# Enable reformatting of code snippets in docstrings.
docstring-code-format = true

[tool.pyright]
include = ["model_diffing", "tests"]

strictListInference = true
strictDictionaryInference = true
strictSetInference = true
reportFunctionMemberAccess = true
reportUnknownParameterType = true
reportIncompatibleMethodOverride = true
reportIncompatibleVariableOverride = true
reportInconsistentConstructorType = true
reportOverlappingOverload = true
reportConstantRedefinition = true
reportImportCycles = true
reportPropertyTypeMismatch = true
reportMissingTypeArgument = true
reportUnnecessaryCast = true
reportUnnecessaryComparison = true
reportUnnecessaryContains = true
reportUnusedExpression = true
reportMatchNotExhaustive = true
reportShadowedImports = true
reportPrivateImportUsage = false<|MERGE_RESOLUTION|>--- conflicted
+++ resolved
@@ -36,12 +36,7 @@
 build-backend = "setuptools.build_meta"
 
 [tool.setuptools]
-<<<<<<< HEAD
 packages = { find = { } }
-
-=======
-packages = { find  = { } }
->>>>>>> fbff57be
 
 [tool.ruff]
 line-length = 120
